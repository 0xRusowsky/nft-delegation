--- conflicted
+++ resolved
@@ -28,36 +28,21 @@
     function testApproveAndRevokeForContract(address vault, address delegate, address contract_) public {
         // Approve
         vm.startPrank(vault);
-<<<<<<< HEAD
         reg.delegateForContract(delegate, contract_, 1234);
         assertTrue(reg.checkDelegateForContract(delegate, vault, contract_));
         assertTrue(reg.checkDelegateForToken(delegate, vault, contract_, 0));
         // Revoke
         reg.delegateForContract(delegate, contract_, 0);
-=======
-        reg.delegateForContract(delegate, contract_, true);
-        assertTrue(reg.checkDelegateForContract(delegate, vault, contract_));
-        assertTrue(reg.checkDelegateForToken(delegate, vault, contract_, 0));
-        // Revoke
-        reg.delegateForContract(delegate, contract_, false);
->>>>>>> f41f1329
         assertFalse(reg.checkDelegateForContract(delegate, vault, contract_));
     }
 
     function testApproveAndRevokeForToken(address vault, address delegate, address contract_, uint256 tokenId) public {
         // Approve
         vm.startPrank(vault);
-<<<<<<< HEAD
         reg.delegateForToken(delegate, contract_, tokenId, 1234);
         assertTrue(reg.checkDelegateForToken(delegate, vault, contract_, tokenId));
         // Revoke
         reg.delegateForToken(delegate, contract_, tokenId, 0);
-=======
-        reg.delegateForToken(delegate, contract_, tokenId, true);
-        assertTrue(reg.checkDelegateForToken(delegate, vault, contract_, tokenId));
-        // Revoke
-        reg.delegateForToken(delegate, contract_, tokenId, false);
->>>>>>> f41f1329
         assertFalse(reg.checkDelegateForToken(delegate, vault, contract_, tokenId));
     }
 
@@ -81,7 +66,6 @@
         vm.assume(delegate != vault0);
         vm.assume(vault0 != vault1);
         vm.startPrank(vault0);
-<<<<<<< HEAD
         reg.delegateForAll(delegate, 1234);
         reg.delegateForContract(delegate, contract_, 1234);
         reg.delegateForToken(delegate, contract_, tokenId, 1234);
@@ -90,16 +74,6 @@
         reg.delegateForAll(delegate, 1234);
         reg.delegateForContract(delegate, contract_, 1234);
         reg.delegateForToken(delegate, contract_, tokenId, 1234);
-=======
-        reg.delegateForAll(delegate, true);
-        reg.delegateForContract(delegate, contract_, true);
-        reg.delegateForToken(delegate, contract_, tokenId, true);
-        vm.stopPrank();
-        vm.startPrank(vault1);
-        reg.delegateForAll(delegate, true);
-        reg.delegateForContract(delegate, contract_, true);
-        reg.delegateForToken(delegate, contract_, tokenId, true);
->>>>>>> f41f1329
         vm.stopPrank();
         // Revoke delegates for vault0
         vm.startPrank(vault0);
@@ -131,21 +105,12 @@
         vm.assume(vault != delegate0);
         vm.assume(delegate0 != delegate1);
         vm.startPrank(vault);
-<<<<<<< HEAD
         reg.delegateForAll(delegate0, 1234);
         reg.delegateForContract(delegate0, contract_, 1234);
         reg.delegateForToken(delegate0, contract_, tokenId, 1234);
         reg.delegateForAll(delegate1, 1234);
         reg.delegateForContract(delegate1, contract_, 1234);
         reg.delegateForToken(delegate1, contract_, tokenId, 1234);
-=======
-        reg.delegateForAll(delegate0, true);
-        reg.delegateForContract(delegate0, contract_, true);
-        reg.delegateForToken(delegate0, contract_, tokenId, true);
-        reg.delegateForAll(delegate1, true);
-        reg.delegateForContract(delegate1, contract_, true);
-        reg.delegateForToken(delegate1, contract_, tokenId, true);
->>>>>>> f41f1329
         
         // Revoke delegate0
         reg.revokeDelegate(delegate0);
@@ -168,7 +133,6 @@
         assertFalse(reg.checkDelegateForToken(delegate0, vault, contract_, tokenId));
         assertTrue(reg.checkDelegateForToken(delegate1, vault, contract_, tokenId));
     }
-<<<<<<< HEAD
 
     function testApproveAndExpireForAll(address vault, address delegate) public {
         // Approve
@@ -202,6 +166,4 @@
         vm.warp(4321);
         assertFalse(reg.checkDelegateForToken(delegate, vault, contract_, tokenId));
     }
-=======
->>>>>>> f41f1329
 }